from enum import IntEnum
import threading
import select
import socket
import struct
import json
import logging


mutex = threading.RLock()

DEFAULT_HOST = "localhost"
DEFAULT_PORT = 12800

logger = logging.getLogger(__name__)


class MessageType(IntEnum):
    JOIN_ROOM = 1
    CREATE_ROOM = 2
    LEAVE_ROOM = 3
    LIST_ROOMS = 4
    CONTENT = 5
    CLEAR_CONTENT = 6
    DELETE_ROOM = 7
    CLEAR_ROOM = 8
    # All clients that have joined a room
    LIST_ROOM_CLIENTS = 9
    # All joined clients for all rooms
    LIST_CLIENTS = 10
    SET_CLIENT_NAME = 11
    SEND_ERROR = 12
    CONNECTION_LOST = 13
    # All all joined and un joined clients
    LIST_ALL_CLIENTS = 14

    COMMAND = 100
    DELETE = 101
    CAMERA = 102
    LIGHT = 103
    MESHCONNECTION_DEPRECATED = 104
    RENAME = 105
    DUPLICATE = 106
    SEND_TO_TRASH = 107
    RESTORE_FROM_TRASH = 108
    TEXTURE = 109

    ADD_COLLECTION_TO_COLLECTION = 110
    REMOVE_COLLECTION_FROM_COLLECTION = 111
    ADD_OBJECT_TO_COLLECTION = 112
    REMOVE_OBJECT_FROM_COLLECTION = 113

    ADD_OBJECT_TO_SCENE = 114
    ADD_COLLECTION_TO_SCENE = 115

    INSTANCE_COLLECTION = 116
    COLLECTION = 117
    COLLECTION_REMOVED = 118
    SET_SCENE = 119
    GREASE_PENCIL_MESH = 120
    GREASE_PENCIL_MATERIAL = 121
    GREASE_PENCIL_CONNECTION = 122
    GREASE_PENCIL_TIME_OFFSET = 123
    FRAME_START_END = 124
    CAMERA_ANIMATION = 125

    REMOVE_OBJECT_FROM_SCENE = 126
    REMOVE_COLLECTION_FROM_SCENE = 127

    SCENE = 128
    SCENE_REMOVED = 129

    ADD_OBJECT_TO_VRTIST = 130
    OBJECT_VISIBILITY = 131

    # Start / End a group of command. Allows to inform clients that they must process multiple commands
    # before giving back control to they users.
    GROUP_BEGIN = 132
    GROUP_END = 133

    SCENE_RENAMED = 134

    ADD_KEYFRAME = 135
    REMOVE_KEYFRAME = 136
    QUERY_CURRENT_FRAME = 137
    QUERY_OBJECT_DATA = 138

    BLENDER_DATA_UPDATE = 139
<<<<<<< HEAD
    BLENDER_DATA_REMOVE = 140
    BLENDER_DATA_RENAME = 141
=======
    CAMERA_ATTRIBUTES = 140
>>>>>>> 1d3fa76f

    OPTIMIZED_COMMANDS = 200
    TRANSFORM = 201
    MESH = 202
    MATERIAL = 203
    ASSIGN_MATERIAL = 204
    FRAME = 205
    PLAY = 206
    PAUSE = 207


class LightType(IntEnum):
    SPOT = 0  # directly mapped from Unity enum
    SUN = 1
    POINT = 2
    AREA = 3


class SensorFitMode(IntEnum):
    AUTO = 0
    VERTICAL = 1
    HORIZONTAL = 2


class ClientDisconnectedException(Exception):
    """When a client is disconnected and we try to read from it."""


def int_to_bytes(value, size=8):
    return value.to_bytes(size, byteorder="little")


def bytes_to_int(value):
    return int.from_bytes(value, "little")


def int_to_message_type(value):
    return MessageType(value)


def encode_bool(value):
    if value:
        return int_to_bytes(1, 4)
    else:
        return int_to_bytes(0, 4)


def decode_bool(data, index):
    value = bytes_to_int(data[index : index + 4])
    if value == 1:
        return True, index + 4
    else:
        return False, index + 4


def encode_string(value):
    encoded_value = value.encode()
    return int_to_bytes(len(encoded_value), 4) + encoded_value


def decode_string(data, index):
    string_length = bytes_to_int(data[index : index + 4])
    start = index + 4
    end = start + string_length
    value = data[start:end].decode()
    return value, end


def encode_json(value: dict):
    return encode_string(json.dumps(value))


def decode_json(data, index):
    value, end = decode_string(data, index)
    return json.loads(value), end


def encode_float(value):
    return struct.pack("f", value)


def decode_float(data, index):
    return struct.unpack("f", data[index : index + 4])[0], index + 4


def encode_int(value):
    return struct.pack("i", value)


def decode_int(data, index):
    return struct.unpack("i", data[index : index + 4])[0], index + 4


def encode_vector2(value):
    return struct.pack("2f", *(value.x, value.y))


def decode_vector2(data, index):
    return struct.unpack("2f", data[index : index + 2 * 4]), index + 2 * 4


def encode_vector3(value):
    return struct.pack("3f", *(value.x, value.y, value.z))


def decode_vector3(data, index):
    return struct.unpack("3f", data[index : index + 3 * 4]), index + 3 * 4


def encode_vector4(value):
    return struct.pack("4f", *(value[0], value[1], value[2], value[3]))


def decode_vector4(data, index):
    return struct.unpack("4f", data[index : index + 4 * 4]), index + 4 * 4


def encode_matrix(value):
    return (
        encode_vector4(value.col[0])
        + encode_vector4(value.col[1])
        + encode_vector4(value.col[2])
        + encode_vector4(value.col[3])
    )


def decode_matrix(data, index):
    c0, index = decode_vector4(data, index)
    c1, index = decode_vector4(data, index)
    c2, index = decode_vector4(data, index)
    c3, index = decode_vector4(data, index)
    return (c0, c1, c2, c3), index


def encode_color(value):
    if len(value) == 3:
        return struct.pack("4f", *(value[0], value[1], value[2], 1.0))
    else:
        return struct.pack("4f", *(value[0], value[1], value[2], value[3]))


def decode_color(data, index):
    return struct.unpack("4f", data[index : index + 4 * 4]), index + 4 * 4


def encode_quaternion(value):
    return struct.pack("4f", *(value.w, value.x, value.y, value.z))


def decode_quaternion(data, index):
    return struct.unpack("4f", data[index : index + 4 * 4]), index + 4 * 4


def encode_string_array(values):
    buffer = encode_int(len(values))
    for item in values:
        buffer += encode_string(item)
    return buffer


def decode_string_array(data, index):
    count = bytes_to_int(data[index : index + 4])
    index = index + 4
    values = []
    for _ in range(count):
        string, index = decode_string(data, index)
        values.append(string)
    return values, index


def decode_array(data, index, schema, inc):
    count = bytes_to_int(data[index : index + 4])
    start = index + 4
    end = start
    values = []
    for _ in range(count):
        end = start + inc
        values.append(struct.unpack(schema, data[start:end]))
        start = end
    return values, end


def decode_float_array(data, index):
    return decode_array(data, index, "f", 4)


def decode_int_array(data, index):
    count = bytes_to_int(data[index : index + 4])
    start = index + 4
    values = []
    for _ in range(count):
        end = start + 4
        values.extend(struct.unpack("I", data[start:end]))
        start = end
    return values, end


def decode_int2_array(data, index):
    return decode_array(data, index, "2I", 2 * 4)


def decode_int3_array(data, index):
    return decode_array(data, index, "3I", 3 * 4)


def decode_vector3_array(data, index):
    return decode_array(data, index, "3f", 3 * 4)


def decode_vector2_array(data, index):
    return decode_array(data, index, "2f", 2 * 4)


class Command:
    _id = 100

    def __init__(self, command_type: MessageType, data=b"", command_id=0):
        self.data = data or b""
        self.type = command_type
        self.id = command_id
        if command_id == 0:
            self.id = Command._id
            Command._id += 1


class CommandFormatter:
    def format_clients(self, clients):
        s = ""
        for c in clients:
            s += f'   - {c["ip"]}:{c["port"]} name = "{c["name"]}" room = "{c["room"]}"\n'
        return s

    def format(self, command: Command):

        s = f"={command.type.name}: "

        if command.type == MessageType.LIST_ROOMS:
            rooms, _ = decode_string_array(command.data, 0)
            s += "LIST_ROOMS: "
            if len(rooms) == 0:
                s += "  No rooms"
            else:
                s += f" {len(rooms)} room(s) : {rooms}"
        elif command.type == MessageType.LIST_ROOM_CLIENTS:
            clients, _ = decode_json(command.data, 0)
            if len(clients) == 0:
                s += f"  No clients in room"
            else:
                s += f"  {len(clients)} client(s) in room :\n"
                s += self.format_clients(clients)
        elif command.type == MessageType.LIST_CLIENTS or command.type == MessageType.LIST_ALL_CLIENTS:
            clients, _ = decode_json(command.data, 0)
            if len(clients) == 0:
                s += "  No clients\n"
            else:
                s += f"  {len(clients)} client(s):\n"
                s += self.format_clients(clients)
        elif command.type == MessageType.CONNECTION_LOST:
            s += "CONNECTION_LOST:\n"
        elif command.type == MessageType.SEND_ERROR:
            s += f"ERROR: {decode_string(command.data, 0)[0]}\n"
        else:
            pass

        return s


def recv(socket: socket.socket, size: int):
    result = b""
    while size != 0:
        r, _, _ = select.select([socket], [], [], 0.1)
        if len(r) > 0:
            try:
                tmp = socket.recv(size)
            except (ConnectionAbortedError, ConnectionResetError) as e:
                logger.warning(e)
                raise ClientDisconnectedException()

            if len(tmp) == 0:
                raise ClientDisconnectedException()

            result += tmp
            size -= len(tmp)
    return result


def read_message(socket: socket.socket) -> Command:
    if not socket:
        logger.warning("read_message called with no socket")
        return None

    r, _, _ = select.select([socket], [], [], 0.0001)
    if len(r) == 0:
        return None

    try:
        prefix_size = 14
        msg = recv(socket, prefix_size)

        frame_size = bytes_to_int(msg[:8])
        command_id = bytes_to_int(msg[8:12])
        message_type = bytes_to_int(msg[12:])

        msg = recv(socket, frame_size)

        return Command(int_to_message_type(message_type), msg, command_id)

    except ClientDisconnectedException:
        raise
    except Exception as e:
        logger.error(e, exc_info=True)
        raise


def write_message(sock: socket.socket, command: Command):
    if not sock:
        logger.warning("write_message called with no socket")
        return

    size = int_to_bytes(len(command.data), 8)
    command_id = int_to_bytes(command.id, 4)
    mtype = int_to_bytes(command.type.value, 2)

    buffer = size + command_id + mtype + command.data

    try:
        _, w, _ = select.select([], [sock], [])
        if sock.sendall(buffer) is not None:
            raise ClientDisconnectedException()
    except (ConnectionAbortedError, ConnectionResetError) as e:
        logger.warning(e)
        raise ClientDisconnectedException()<|MERGE_RESOLUTION|>--- conflicted
+++ resolved
@@ -86,12 +86,9 @@
     QUERY_OBJECT_DATA = 138
 
     BLENDER_DATA_UPDATE = 139
-<<<<<<< HEAD
-    BLENDER_DATA_REMOVE = 140
-    BLENDER_DATA_RENAME = 141
-=======
     CAMERA_ATTRIBUTES = 140
->>>>>>> 1d3fa76f
+    BLENDER_DATA_REMOVE = 141
+    BLENDER_DATA_RENAME = 142
 
     OPTIMIZED_COMMANDS = 200
     TRANSFORM = 201
