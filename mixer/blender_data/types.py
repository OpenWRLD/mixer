--- conflicted
+++ resolved
@@ -1,9 +1,3 @@
-<<<<<<< HEAD
-"""
-Type related utilities
-"""
-import functools
-=======
 # GPLv3 License
 #
 # Copyright (C) 2020 Ubisoft
@@ -21,7 +15,10 @@
 # You should have received a copy of the GNU General Public License
 # along with this program.  If not, see <https://www.gnu.org/licenses/>.
 
->>>>>>> 99655287
+"""
+Type related utilities
+"""
+import functools
 from typing import Any, List, Type
 
 import bpy.types as T  # noqa N812
