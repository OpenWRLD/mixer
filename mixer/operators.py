--- conflicted
+++ resolved
@@ -929,34 +929,6 @@
 
 
 def clear_scene_content():
-<<<<<<< HEAD
-    set_handlers(False)
-
-    data = [
-        "cameras",
-        "collections",
-        "curves",
-        "grease_pencils",
-        "images",
-        "lights",
-        "objects",
-        "materials",
-        "metaballs",
-        "meshes",
-        "textures",
-        "worlds",
-        "sounds",
-    ]
-
-    for name in data:
-        collection = getattr(bpy.data, name)
-        for obj in collection:
-            collection.remove(obj)
-
-    # Cannot remove the last scene at this point, treat it differently
-    for scene in bpy.data.scenes[:-1]:
-        scene_api.delete_scene(scene)
-=======
     with HandlerManager(False):
 
         data = [
@@ -971,10 +943,9 @@
             "metaballs",
             "meshes",
             "textures",
-            # "worlds",
+            "worlds",
             "sounds",
         ]
->>>>>>> 80100cf7
 
         for name in data:
             collection = getattr(bpy.data, name)
