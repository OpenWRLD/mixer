--- conflicted
+++ resolved
@@ -70,11 +70,6 @@
     def addCommand(self, command):
         self.pendingCommands.put(command)
 
-<<<<<<< HEAD
-    def send(self, data):
-        with common.mutex:
-            self.socket.send(data)
-
     def joinRoom(self, roomName):
         common.writeMessage(self.socket, common.Command(common.MessageType.JOIN_ROOM, roomName.encode('utf8'), 0))
 
@@ -85,11 +80,6 @@
         common.writeMessage(self.socket, common.Command(
             common.MessageType.SET_CLIENT_NAME, userName.encode('utf8'), 0))
 
-=======
-    def joinRoom(self, roomName):
-        common.writeMessage(self.socket, common.Command(common.MessageType.JOIN_ROOM, roomName.encode('utf8'), 0))
-
->>>>>>> a41f43a1
     def run(self):
         while(self.threadAlive):
             try:
