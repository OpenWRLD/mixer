--- conflicted
+++ resolved
@@ -1,7 +1,4 @@
-<<<<<<< HEAD
 import logging
-=======
->>>>>>> 4e002d56
 import queue
 import struct
 import bmesh
@@ -12,30 +9,20 @@
 import os
 import platform
 import ctypes
-<<<<<<< HEAD
 from . import operators
 _STILL_ACTIVE = 259
 
 
 logger = logging.getLogger(__package__)
 logger.setLevel(logging.INFO)
-=======
-import logging
-_STILL_ACTIVE = 259
-
-logger = logging.getLogger(__package__)
->>>>>>> 4e002d56
 
 
 class ClientBlender(Client):
     def __init__(self, name, host=common.DEFAULT_HOST, port=common.DEFAULT_PORT):
         super(ClientBlender, self).__init__(host, port)
 
-<<<<<<< HEAD
-=======
         self.name = name
 
->>>>>>> 4e002d56
         self.objectNames = {}  # object name / object
         self.textures = set()
         self.currentSceneName = ""
@@ -73,11 +60,7 @@
             bpy.context.scene.collection.children.link(collection)
         return bpy.data.collections[name]
 
-<<<<<<< HEAD
-    def getOrCreatePath(self, path, collectionName="Collection"):
-=======
     def getOrCreatePath(self, path, data, collectionName="Collection"):
->>>>>>> 4e002d56
         collection = self.getOrCreateCollection(collectionName)
         pathElem = path.split('/')
         parent = None
@@ -91,8 +74,6 @@
                 ob = bpy.data.objects[elem]
             ob.parent = parent
             parent = ob
-<<<<<<< HEAD
-=======
         # Create or get object
         elem = pathElem[-1]
         if elem not in bpy.data.objects:
@@ -100,7 +81,6 @@
             collection.objects.link(ob)
         else:
             ob = bpy.data.objects[elem]
->>>>>>> 4e002d56
         return ob
 
     def getOrCreateObjectData(self, path, data):
@@ -111,13 +91,6 @@
         parent = ob.parent
         name = ob.name
 
-<<<<<<< HEAD
-        # cannot simply replace objects data
-        # needs to destroy and re create it
-        bpy.data.objects.remove(ob, do_unlink=True)
-        ob = bpy.data.objects.new(name, data)
-=======
->>>>>>> 4e002d56
         collection = self.getOrCreateCollection()
         if not ob.name in collection.objects:
             collection.objects.link(ob)
@@ -447,11 +420,7 @@
         collections = obj.users_collection
         for collection in collections:
             collection.objects.unlink(obj)
-<<<<<<< HEAD
-        #collection = self.getOrCreateCollection()
-=======
         # collection = self.getOrCreateCollection()
->>>>>>> 4e002d56
         # collection.objects.unlink(obj)
         trashCollection = self.getOrCreateCollection("__Trash__")
         trashCollection.hide_viewport = True
@@ -1099,13 +1068,9 @@
             except queue.Empty:
                 return 0.01
             else:
-<<<<<<< HEAD
-                logger.info("networkConsumer() %s", command.type)
-=======
                 logger.info("Client %s Command %s received (queue size = %d)",
                             self.name, command.type, self.receivedCommands.qsize())
 
->>>>>>> 4e002d56
                 self.blockSignals = True
                 self.receivedCommandsProcessed = True
 
